--- conflicted
+++ resolved
@@ -36,11 +36,7 @@
         or "--password" in sys.argv,
     )
     parser.add_argument("-i", "--initial", dest="initial", action="store_true")
-<<<<<<< HEAD
-    parser.add_argument("-nr", "--no-rss", dest="no_rss", action="store_true")
-=======
     parser.add_argument("-nj", "--no-json", dest="no-json", action="store_true")
     parser.add_argument("-nr", "--no-rss", dest="no-rss", action="store_true")
->>>>>>> 05d32b3b
     args = vars(parser.parse_args())
     return args